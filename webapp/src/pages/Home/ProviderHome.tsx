import React, { useEffect, useState } from "react";
import {
  Typography,
  useTheme,
  Button,
  Chip,
  TextField,
  Box,
  Dialog,
  DialogTitle,
  DialogContent,
  DialogActions,
  Avatar,
  Divider,
  IconButton,
  Card,
  CardContent,
  alpha,
  Stack,
  Paper,
  Tabs,
  Tab,
<<<<<<< HEAD
=======
  Alert,
  CardMedia
>>>>>>> e7228629
} from "@mui/material";
import { useAppDispatch, useAppSelector } from "../../store/hooks";
import { fetchServiceRequestsBasedOnService } from "../../store/serviceRequestsSlice";
import { fetchProviderOffers, updateOfferBudget } from "../../store/providerOffersSlice";
import type { RootState } from "../../store/store";
import AssignmentIcon from "@mui/icons-material/Assignment";
import ChatIcon from "@mui/icons-material/Chat";
import LocalOfferIcon from "@mui/icons-material/LocalOffer";
import DeleteIcon from "@mui/icons-material/Delete";
import VisibilityIcon from "@mui/icons-material/Visibility";
import EditIcon from "@mui/icons-material/Edit";
import SaveIcon from "@mui/icons-material/Save";
import CancelIcon from "@mui/icons-material/Cancel";
import CloseIcon from "@mui/icons-material/Close";
import LocationOnIcon from "@mui/icons-material/LocationOn";
import CalendarTodayIcon from "@mui/icons-material/CalendarToday";
import PersonIcon from "@mui/icons-material/Person";
import DescriptionIcon from "@mui/icons-material/Description";
import WorkIcon from "@mui/icons-material/Work";
import StarIcon from "@mui/icons-material/Star";
import RateReviewIcon from "@mui/icons-material/RateReview";
import Warning from "@mui/icons-material/Warning";
import { useNavigate } from "react-router-dom";
import apiService from "@utils/apiService";
import { createOrGetChat } from "@utils/chatUtils";
import { setUser } from "../../store/userSlice";

const ProviderHome: React.FC = () => {
  const dispatch = useAppDispatch();
  const theme = useTheme();
  const navigate = useNavigate();
  const serviceRequests = useAppSelector((state: RootState) => state.serviceRequests) as any;
  const providerOffers = useAppSelector((state: RootState) => state.providerOffers) as any;
  const user = useAppSelector((state: RootState) => state.user);
  const { items: requests = [], status: requestsStatus = "" } = serviceRequests;
  const { items: myOffers = [] } = providerOffers;

  // Tab state
  const [activeTab, setActiveTab] = useState<"requests" | "jobs">("requests");

  // State for editing offers
  const [editingOfferId, setEditingOfferId] = useState<string | null>(null);
  const [editBudget, setEditBudget] = useState<number>(0);
  const [updateLoading, setUpdateLoading] = useState(false);

  // State for request details modal
  const [selectedRequest, setSelectedRequest] = useState<any>(null);
  const [detailsModalOpen, setDetailsModalOpen] = useState(false);

  // State for offer details modal
  const [selectedOffer, setSelectedOffer] = useState<any>(null);
  const [offerDetailsModalOpen, setOfferDetailsModalOpen] = useState(false);

  // State for delete confirmation
  const [deleteDialogOpen, setDeleteDialogOpen] = useState(false);
  const [offerToDelete, setOfferToDelete] = useState<any>(null);
  const [deletingOffer, setDeletingOffer] = useState(false);

  // State for paired jobs
  const [pairedJobs, setPairedJobs] = useState<any[]>([]);
  const [pairedJobsLoading, setPairedJobsLoading] = useState(false);

  // State for job details modal
  const [selectedJob, setSelectedJob] = useState<any>(null);
  const [jobDetailsModalOpen, setJobDetailsModalOpen] = useState(false);

  // Show all pending requests for providers
  const safeRequests = Array.isArray(requests)
    ? requests
        .filter((req) => req.status === "pending")
        .sort((a, b) => new Date(b.created_at).getTime() - new Date(a.created_at).getTime())
    : [];

  const safeOffers = Array.isArray(myOffers)
    ? [...myOffers].sort((a, b) => new Date(b.created_at).getTime() - new Date(a.created_at).getTime())
    : [];

  // Single useEffect to fetch both requests and offers
  useEffect(() => {
    if (user.uid) {
      dispatch(fetchServiceRequestsBasedOnService(user.uid));
      dispatch(fetchProviderOffers(user.uid));
    }
  }, [dispatch, user.uid]);

  // Fetch paired jobs when the jobs tab is active
  useEffect(() => {
    if (activeTab === "jobs" && user.uid) {
      fetchPairedJobs();
    }
  }, [activeTab, user.uid]);

  const fetchPairedJobs = async () => {
    if (!user.uid) return;

    setPairedJobsLoading(true);
    try {
      const response = await apiService.get(`/pairedJobs?provider_id=${user.uid}`);
      setPairedJobs(response.data || []);
    } catch (error) {
      console.error("Error fetching paired jobs:", error);
      setPairedJobs([]);
    } finally {
      setPairedJobsLoading(false);
    }
  };

  // Function to handle starting a chat with a consumer
  const handleStartChat = async (consumerId: string, consumerName: string) => {
    try {
      const chatId = await createOrGetChat(user.uid!, consumerId, user.name, consumerName);
      navigate(`/dashboard/chats/${chatId}`);
    } catch (error) {
      console.error("Error starting chat:", error);
    }
  };

  const handleCreateOffer = (requestId: string) => {
    navigate(`/dashboard/create-offer/${requestId}`);
  };

  const handleDeleteOffer = (offerId: string, offerData: any) => {
    setOfferToDelete({ id: offerId, ...offerData });
    setDeleteDialogOpen(true);
  };

  const confirmDeleteOffer = async () => {
    if (!offerToDelete) return;

    setDeletingOffer(true);
    try {
      // Call the backend API directly to handle token refund
      const response = await apiService.delete(`/offers/deleteOffer/${offerToDelete.id}`);

      // Update user's platform tokens if refund was given
      if (response.data.platform_tokens !== undefined) {
        dispatch(
          setUser({
            uid: user.uid!,
            name: user.name,
            avatarUrl: user.avatarUrl,
            userType: user.userType,
            location: user.location,
            services_array: user.services_array,
            platform_tokens: response.data.platform_tokens,
          })
        );
      }

      console.log("SUCCESS: Offer deleted successfully and platform token refunded!");

      // Refresh offers from the backend
      if (user.uid) {
        dispatch(fetchProviderOffers(user.uid));
      }

      setDeleteDialogOpen(false);
      setOfferToDelete(null);
    } catch (error) {
      console.error("Error deleting offer:", error);
    } finally {
      setDeletingOffer(false);
    }
  };

  const handleCloseDeleteDialog = () => {
    setDeleteDialogOpen(false);
    setOfferToDelete(null);
  };

  const handleEditOffer = (offer: any) => {
    setEditingOfferId(offer.offer_id);
    setEditBudget(offer.budget);
  };

  const handleSaveEdit = async (offerId: string) => {
    if (!editBudget || editBudget <= 0) {
      console.log("WARNING: Please enter a valid budget");
      return;
    }

    setUpdateLoading(true);
    try {
      await dispatch(updateOfferBudget({ offerId, budget: editBudget }));
      setEditingOfferId(null);
      console.log("SUCCESS: Offer budget updated successfully");
    } catch (error) {
      console.error("Error updating offer:", error);
    } finally {
      setUpdateLoading(false);
    }
  };

  const handleCancelEdit = () => {
    setEditingOfferId(null);
    setEditBudget(0);
  };

  // Handle request details modal
  const handleViewRequestDetails = (request: any) => {
    setSelectedRequest(request);
    setDetailsModalOpen(true);
  };

  const handleCloseRequestDetails = () => {
    setDetailsModalOpen(false);
    setSelectedRequest(null);
  };

  // Handle offer details modal
  const handleViewOfferDetails = (offer: any) => {
    setSelectedOffer(offer);
    setOfferDetailsModalOpen(true);
  };

  const handleCloseOfferDetails = () => {
    setOfferDetailsModalOpen(false);
    setSelectedOffer(null);
  };

  // Handle job details modal
  const handleViewJobDetails = (job: any) => {
    setSelectedJob(job);
    setJobDetailsModalOpen(true);
  };

  const handleCloseJobDetails = () => {
    setJobDetailsModalOpen(false);
    setSelectedJob(null);
  };

  // Optimized function to check if provider has an offer for a specific request
  const getExistingOffer = (requestId: string) => {
    return myOffers.find((offer: any) => (offer.request_id || offer.id).toString() === requestId.toString());
  };

  // Enhanced chip styling for better dark theme visibility
  const getChipStyles = (
    color: "primary" | "secondary" | "success" | "error" | "warning" | "info",
    variant: "filled" | "outlined" = "filled"
  ) => {
    const themeColor = theme.palette[color];

    return {
      fontWeight: "medium",
      borderWidth: variant === "outlined" ? 2 : 0,
      backgroundColor: variant === "filled" ? undefined : alpha(themeColor.main, 0.1),
      borderColor: variant === "outlined" ? themeColor.main : undefined,
      color: variant === "outlined" ? themeColor.main : themeColor.contrastText,
      "&:hover": {
        backgroundColor: alpha(themeColor.main, variant === "outlined" ? 0.2 : 0.8),
      },
    };
  };

  // Render star rating display
  const renderStarRating = (rating: number) => {
    return (
      <Box display="flex" alignItems="center" gap={0.5}>
        {[1, 2, 3, 4, 5].map((star) => (
          <StarIcon
            key={star}
            sx={{
              fontSize: 20,
              color: star <= rating ? theme.palette.warning.main : theme.palette.grey[300],
            }}
          />
        ))}
        <Typography variant="body2" color="textSecondary" ml={0.5}>
          ({rating}/5)
        </Typography>
      </Box>
    );
  };

  // Render Requests & Offers Tab Content
  const renderRequestsAndOffers = () => (
    <div
      style={{
        width: "100vw",
        height: "100vh",
        display: "flex",
        position: "fixed",
        top: 112,
        left: 0,
        overflow: "hidden",
      }}
    >
      {/* Left: Available Service Requests */}
      <div
        style={{
          width: "50%",
          height: "100vh",
          display: "flex",
          alignItems: "stretch",
          minHeight: 0,
        }}
      >
        <div
          style={{
            margin: 12,
            flex: 1,
            height: "calc(100vh - 136px)",
            boxShadow: "0 4px 24px rgba(0,0,0,0.12)",
            borderRadius: 12,
            background: theme.palette.background.paper,
            color: theme.palette.text.primary,
            display: "flex",
            flexDirection: "column",
            minHeight: 0,
            overflow: "hidden",
          }}
        >
          {/* Header - Fixed height */}
          <div
            style={{
              display: "flex",
              alignItems: "center",
              gap: 8,
              padding: "12px 24px 12px 24px",
              flexShrink: 0,
            }}
          >
            <AssignmentIcon color="primary" style={{ fontSize: 28 }} />
            <Typography variant="h6" gutterBottom style={{ margin: 0 }}>
              Available Service Requests ({safeRequests.length})
            </Typography>

            <Button
              variant="outlined"
              size="small"
              startIcon={<ChatIcon />}
              onClick={() => navigate("/dashboard/chats")}
              sx={{ ml: "auto" }}
            >
              Messages
            </Button>
          </div>

          {/* Scrollable content area */}
          <div
            style={{
              flex: 1,
              overflowY: "auto",
              overflowX: "hidden",
              padding: "12px 24px 24px 24px",
              minHeight: 0,
            }}
          >
            {requestsStatus === "loading" ? (
              <div>Loading...</div>
            ) : safeRequests.length === 0 ? (
              <div style={{ display: "flex", flexDirection: "column", alignItems: "center", gap: 12 }}>
                <div>No pending service requests found.</div>
                <Typography variant="body2" color="textSecondary">
                  Check back later for new opportunities
                </Typography>
              </div>
            ) : (
              <div>
                {safeRequests.map((req: any) => {
                  const requestId = req.request_id || req.id;
                  const existingOffer = getExistingOffer(requestId.toString());

                  return (
                    <Box
                      key={requestId}
                      sx={{
                        padding: 2,
                        marginBottom: 1.5,
                        borderRadius: 1,
                        border: "1px solid",
                        borderColor: "divider",
                        display: "flex",
                        flexDirection: "row", // Changed from column to row
                        gap: 2,
                        transition: "all 0.3s ease",
                        cursor: "pointer",
                        "&:hover": {
                          bgcolor: "action.hover",
                          boxShadow: `0 4px 16px ${alpha(theme.palette.primary.main, 0.3)}`,
                          transform: "translateY(-2px)",
                          borderColor: "primary.main",
                        },
                      }}
                    >
<<<<<<< HEAD
                      <div style={{ display: "flex", alignItems: "center", gap: 8 }}>
                        <AssignmentIcon color="primary" style={{ fontSize: 22 }} />
                        <Typography variant="h6" style={{ fontWeight: 600 }}>
                          {req.title}
                        </Typography>
                        {existingOffer && (
                          <Chip
                            label="Offer Submitted"
                            color="success"
                            size="small"
                            variant="filled"
                            sx={getChipStyles("success", "filled")}
                          />
                        )}
                      </div>

                      {req.description && (
                        <Typography variant="body2" color="textSecondary">
                          {req.description.length > 100 ? `${req.description.substring(0, 100)}...` : req.description}
                        </Typography>
                      )}

                      <Stack direction="row" spacing={1} flexWrap="wrap" gap={1}>
                        {req.budget && (
                          <Chip
                            label={`Budget: LKR ${req.budget}`}
                            color="primary"
                            variant="outlined"
                            size="small"
                            sx={getChipStyles("primary", "outlined")}
                          />
                        )}
                        {req.timeframe && (
                          <Chip
                            label={`Timeframe: ${req.timeframe}`}
                            color="info"
                            variant="outlined"
                            size="small"
                            sx={getChipStyles("info", "outlined")}
                          />
                        )}
                      </Stack>

                      <Typography variant="caption" color="textSecondary">
                        Posted on {new Date(req.created_at).toLocaleDateString()} at{" "}
                        {new Date(req.created_at).toLocaleTimeString()}
                      </Typography>
=======
                      {/* Left Side: Details */}
                      <Box sx={{ flex: 1, display: 'flex', flexDirection: 'column', gap: 1 }}>
                        <div style={{ display: "flex", alignItems: "center", gap: 8 }}>
                          <AssignmentIcon color="primary" style={{ fontSize: 22 }} />
                          <Typography variant="h6" style={{ fontWeight: 600 }}>
                            {req.title}
                          </Typography>
                          {existingOffer && (
                            <Chip
                              label="Offer Submitted"
                              color="success"
                              size="small"
                              variant="filled"
                              sx={getChipStyles('success', 'filled')}
                            />
                          )}
                        </div>

                        {req.description && (
                          <Typography variant="body2" color="textSecondary">
                            {req.description.length > 120
                              ? `${req.description.substring(0, 120)}...`
                              : req.description
                            }
                          </Typography>
                        )}

                        <Stack direction="row" spacing={1} flexWrap="wrap" gap={1}>
                          {req.budget && (
                            <Chip
                              label={`Budget: LKR ${req.budget}`}
                              color="primary"
                              variant="outlined"
                              size="small"
                              sx={getChipStyles('primary', 'outlined')}
                            />
                          )}
                          {req.timeframe && (
                            <Chip
                              label={`Timeframe: ${req.timeframe}`}
                              color="info"
                              variant="outlined"
                              size="small"
                              sx={getChipStyles('info', 'outlined')}
                            />
                          )}
                        </Stack>

                        <Typography variant="caption" color="textSecondary">
                          Posted on {new Date(req.created_at).toLocaleDateString()} at {new Date(req.created_at).toLocaleTimeString()}
                        </Typography>
>>>>>>> e7228629

                        <div style={{ display: "flex", gap: 8, marginTop: 'auto' }}>
                          {existingOffer ? (
                            <>
                              <Button
                                variant="outlined"
                                size="small"
                                color="error"
                                startIcon={<DeleteIcon />}
                                onClick={() => handleDeleteOffer(existingOffer.offer_id, existingOffer)}
                              >
                                Delete Offer
                              </Button>
                            </>
                          ) : (
                            <Button
                              variant="contained"
                              size="small"
                              onClick={() => handleCreateOffer(requestId)}
                            >
                              Create Offer
                            </Button>
<<<<<<< HEAD
                          </>
                        ) : (
                          <Button variant="contained" size="small" onClick={() => handleCreateOffer(requestId)}>
                            Create Offer
=======
                          )}
                          <Button
                            variant="outlined"
                            size="small"
                            startIcon={<VisibilityIcon />}
                            onClick={() => handleViewRequestDetails(req)}
                          >
                            View Details
>>>>>>> e7228629
                          </Button>
                        </div>
                      </Box>

                      {/* Right Side: Image */}
                      {req.image_url && (
                        <Box sx={{ width: 140, flexShrink: 0, alignSelf: 'flex-start' }}>
                          <Card sx={{ borderRadius: 1, width: '100%' }}>
                            <CardMedia
                              component="img"
                              height="120"
                              image={req.image_url}
                              alt="Request image"
                              sx={{
                                objectFit: 'cover',
                                cursor: 'pointer',
                                transition: 'transform 0.2s',
                                '&:hover': {
                                  transform: 'scale(1.05)'
                                }
                              }}
                              onClick={(e) => {
                                e.stopPropagation();
                                window.open(req.image_url, '_blank');
                              }}
                            />
                          </Card>
                        </Box>
                      )}
                    </Box>
                  );
                })}
              </div>
            )}
          </div>
        </div>
      </div>

      {/* Right: My Offers */}
      <div
        style={{
          width: "50%",
          height: "100vh",
          alignItems: "stretch",
          minHeight: 0,
        }}
      >
        <div
          style={{
            margin: 12,
            flex: 1,
            height: "calc(100vh - 136px)",
            boxShadow: "0 4px 24px rgba(0,0,0,0.12)",
            borderRadius: 12,
            background: theme.palette.background.paper,
            color: theme.palette.text.primary,
            display: "flex",
            flexDirection: "column",
            minHeight: 0,
            overflow: "hidden",
          }}
        >
          {/* Header - Fixed height */}
          <div
            style={{
              display: "flex",
              alignItems: "center",
              gap: 8,
              padding: "12px 24px 12px 24px",
              flexShrink: 0,
            }}
          >
            <LocalOfferIcon color="primary" style={{ fontSize: 28 }} />
            <Typography variant="h6" gutterBottom style={{ margin: 0 }}>
              My Offers ({safeOffers.length})
            </Typography>
          </div>

          {/* Scrollable content area */}
          <div
            style={{
              flex: 1,
              overflowY: "auto",
              overflowX: "hidden",
              padding: "12px 24px 24px 24px",
              minHeight: 0,
            }}
          >
            {safeOffers.length === 0 ? (
              <div>No offers submitted yet.</div>
            ) : (
              <div>
                {safeOffers.map((offer: any) => (
                  <Box
                    key={offer.offer_id || offer.id}
                    sx={{
                      padding: 1.5,
                      marginBottom: 1,
                      borderRadius: 0.75,
                      border: "1px solid",
                      borderColor: "divider",
                      display: "flex",
                      flexDirection: "column",
                      gap: 1,
                      transition: "all 0.3s ease",
                      cursor: "pointer",
                      "&:hover": {
                        bgcolor: "action.hover",
                        boxShadow: `0 4px 16px ${alpha(theme.palette.primary.main, 0.3)}`,
                        transform: "translateY(-2px)",
                        borderColor: "primary.main",
                      },
                    }}
                  >
                    <div style={{ display: "flex", alignItems: "center", gap: 8 }}>
                      <LocalOfferIcon color="action" style={{ fontSize: 22 }} />
                      <Typography>{offer.request_title || `Request #${offer.request_id}`}</Typography>
                      <Chip
                        label={offer.status || "pending"}
                        color={
                          offer.status === "accepted" ? "success" : offer.status === "rejected" ? "error" : "warning"
                        }
                        size="small"
                        variant="filled"
                        sx={getChipStyles(
                          offer.status === "accepted" ? "success" : offer.status === "rejected" ? "error" : "warning",
                          "filled"
                        )}
                      />
                    </div>

                    {/* Budget Edit Section */}
                    {editingOfferId === offer.offer_id ? (
                      <Box display="flex" alignItems="center" gap={1} mt={1}>
                        <TextField
                          type="number"
                          value={editBudget}
                          onChange={(e) => setEditBudget(Number(e.target.value))}
                          size="small"
                          label="Budget ($)"
                          inputProps={{ min: 1, step: 0.01 }}
                          sx={{ minWidth: 120 }}
                        />
                        <Button
                          variant="contained"
                          size="small"
                          color="primary"
                          startIcon={<SaveIcon />}
                          onClick={() => handleSaveEdit(offer.offer_id)}
                          disabled={updateLoading}
                        >
                          Save
                        </Button>
                        <Button
                          variant="outlined"
                          size="small"
                          startIcon={<CancelIcon />}
                          onClick={handleCancelEdit}
                          disabled={updateLoading}
                        >
                          Cancel
                        </Button>
                      </Box>
                    ) : (
                      <Stack direction="row" spacing={1} flexWrap="wrap" gap={1}>
                        <Chip
                          label={`Your Quote: LKR ${offer.budget}`}
                          color="success"
                          variant="outlined"
                          size="small"
                          sx={getChipStyles("success", "outlined")}
                        />
                        {offer.customer_budget && (
                          <Chip
                            label={`Customer Budget: LKR ${offer.customer_budget}`}
                            color="info"
                            variant="outlined"
                            size="small"
                            sx={getChipStyles("info", "outlined")}
                          />
                        )}
                        <Chip
                          label={`Timeframe: ${offer.timeframe}`}
                          color="primary"
                          variant="outlined"
                          size="small"
                          sx={getChipStyles("primary", "outlined")}
                        />
                      </Stack>
                    )}

                    <Typography variant="caption" color="textSecondary">
                      {new Date(offer.created_at).toLocaleDateString()} at{" "}
                      {new Date(offer.created_at).toLocaleTimeString()}
                    </Typography>

                    <div style={{ display: "flex", gap: 8, marginTop: 8 }}>
                      <Button
                        variant="outlined"
                        size="small"
                        startIcon={<VisibilityIcon />}
                        onClick={() => handleViewOfferDetails(offer)}
                      >
                        View Details
                      </Button>
                      {offer.status === "pending" && editingOfferId !== offer.offer_id && (
                        <Button
                          variant="outlined"
                          size="small"
                          color="primary"
                          startIcon={<EditIcon />}
                          onClick={() => handleEditOffer(offer)}
                        >
                          Edit
                        </Button>
                      )}
                      {offer.status === "pending" && (
                        <Button
                          variant="outlined"
                          size="small"
                          color="error"
                          startIcon={<DeleteIcon />}
                          onClick={() => handleDeleteOffer(offer.offer_id, offer)}
                        >
                          Delete
                        </Button>
                      )}
                    </div>
                  </Box>
                ))}
              </div>
            )}
          </div>
        </div>
      </div>
    </div>
  );

  // Render Paired Jobs Tab Content
  const renderPairedJobs = () => (
    <div
      style={{
        width: "100vw",
        height: "100vh",
        position: "fixed",
        top: 112,
        left: 0,
        overflow: "hidden",
      }}
    >
      <div
        style={{
          margin: 12,
          height: "calc(100vh - 136px)",
          boxShadow: "0 4px 24px rgba(0,0,0,0.12)",
          borderRadius: 12,
          background: theme.palette.background.paper,
          color: theme.palette.text.primary,
          display: "flex",
          flexDirection: "column",
          overflow: "hidden",
        }}
      >
        {/* Header */}
        <div
          style={{
            display: "flex",
            alignItems: "center",
            gap: 8,
            padding: "12px 24px 12px 24px",
            flexShrink: 0,
          }}
        >
          <WorkIcon color="primary" style={{ fontSize: 28 }} />
          <Typography variant="h6" gutterBottom style={{ margin: 0 }}>
            My Paired Jobs ({pairedJobs.length})
          </Typography>

          <Button
            variant="outlined"
            size="small"
            startIcon={<ChatIcon />}
            onClick={() => navigate("/dashboard/chats")}
            sx={{ ml: "auto" }}
          >
            Messages
          </Button>
        </div>

        {/* Content */}
        <div
          style={{
            flex: 1,
            overflowY: "auto",
            overflowX: "hidden",
            padding: "12px 24px 24px 24px",
            minHeight: 0,
          }}
        >
          {pairedJobsLoading ? (
            <div style={{ display: "flex", justifyContent: "center", alignItems: "center", height: "200px" }}>
              <Typography>Loading paired jobs...</Typography>
            </div>
          ) : pairedJobs.length === 0 ? (
            <div style={{ display: "flex", flexDirection: "column", alignItems: "center", gap: 12, marginTop: 40 }}>
              <WorkIcon color="disabled" style={{ fontSize: 48 }} />
              <Typography variant="body1" color="textSecondary" textAlign="center">
                No paired jobs found.
              </Typography>
              <Typography variant="body2" color="textSecondary" textAlign="center">
                Paired jobs will appear here when consumers accept your offers.
              </Typography>
            </div>
          ) : (
            <div>
              {pairedJobs.map((job: any) => (
                <Box
                  key={job.job_id}
                  sx={{
                    padding: 2,
                    marginBottom: 1.5,
                    borderRadius: 1,
                    border: "1px solid",
                    borderColor: job.rating ? alpha(theme.palette.warning.main, 0.3) : "divider",
                    display: "flex",
                    flexDirection: "column",
                    gap: 1,
                    transition: "all 0.3s ease",
                    backgroundColor: job.rating ? alpha(theme.palette.warning.main, 0.05) : "transparent",
                    "&:hover": {
                      bgcolor: job.rating ? alpha(theme.palette.warning.main, 0.08) : "action.hover",
                      boxShadow: `0 4px 16px ${alpha(theme.palette.primary.main, 0.3)}`,
                      transform: "translateY(-2px)",
                      borderColor: "primary.main",
                    },
                  }}
                >
                  <div style={{ display: "flex", alignItems: "center", gap: 8, justifyContent: "space-between" }}>
                    <div style={{ display: "flex", alignItems: "center", gap: 8 }}>
                      <WorkIcon color="primary" style={{ fontSize: 22 }} />
                      <Typography variant="h6" style={{ fontWeight: 600 }}>
                        {job.title}
                      </Typography>
                    </div>
                    {job.rating && (
                      <Box display="flex" alignItems="center" gap={0.5}>
                        <StarIcon color="warning" style={{ fontSize: 20 }} />
                        <Typography variant="body2" fontWeight="bold" color="warning.main">
                          {job.rating}/5
                        </Typography>
                      </Box>
                    )}
                  </div>

                  {job.description && (
                    <Typography variant="body2" color="textSecondary">
                      {job.description}
                    </Typography>
                  )}

                  <Stack direction="row" spacing={1} flexWrap="wrap" gap={1}>
                    <Chip
                      label={`Earned: LKR ${job.cost}`}
                      color="success"
                      variant="outlined"
                      size="small"
                      sx={getChipStyles("success", "outlined")}
                    />
                    <Chip
                      label={`Consumer: ${job.consumer_name || "Unknown"}`}
                      color="info"
                      variant="outlined"
                      size="small"
                      sx={getChipStyles("info", "outlined")}
                    />
                    <Chip
                      label={`Job ID: ${job.job_id}`}
                      color="info"
                      variant="outlined"
                      size="small"
                      sx={getChipStyles("info", "outlined")}
                    />
                  </Stack>

                  {/* Review preview for jobs with reviews */}
                  {job.review && (
                    <Box
                      sx={{
                        mt: 1,
                        p: 1.5,
                        bgcolor: alpha(theme.palette.warning.main, 0.08),
                        borderRadius: 1,
                        border: `1px solid ${alpha(theme.palette.warning.main, 0.2)}`,
                      }}
                    >
                      <Box display="flex" alignItems="center" gap={1} mb={1}>
                        <RateReviewIcon color="warning" style={{ fontSize: 16 }} />
                        <Typography variant="caption" color="warning.main" fontWeight="bold">
                          CUSTOMER REVIEW
                        </Typography>
                      </Box>
                      <Typography variant="body2" style={{ fontStyle: "italic" }}>
                        "{job.review.length > 100 ? `${job.review.substring(0, 100)}...` : job.review}"
                      </Typography>
                    </Box>
                  )}

                  <div style={{ display: "flex", gap: 8, marginTop: 8 }}>
                    <Button
                      variant="outlined"
                      size="small"
                      startIcon={<ChatIcon />}
                      onClick={() => {
                        handleStartChat(job.consumer_id, job.consumer_name || "Consumer");
                      }}
                    >
                      Message Consumer
                    </Button>

                    {job.rating && (
                      <Button
                        variant="outlined"
                        size="small"
                        color="warning"
                        startIcon={<RateReviewIcon />}
                        onClick={() => handleViewJobDetails(job)}
                      >
                        View Details
                      </Button>
                    )}
                  </div>
                </Box>
              ))}
            </div>
          )}
        </div>
      </div>
    </div>
  );

  return (
    <>
      {/* Tab Bar */}
      <Box
        sx={{
          position: "fixed",
          top: 64, // Right below navbar
          left: 0,
          right: 0,
          zIndex: 1000,
          backgroundColor: theme.palette.background.paper,
          borderBottom: `1px solid ${theme.palette.divider}`,
        }}
      >
        <Tabs
          value={activeTab}
          onChange={(_, newValue) => setActiveTab(newValue)}
          variant="fullWidth"
          sx={{
            minHeight: 48,
            "& .MuiTab-root": {
              minHeight: 48,
              textTransform: "none",
              fontWeight: 600,
              fontSize: "1rem",
            },
          }}
        >
          <Tab value="requests" label="Requests & Offers" icon={<AssignmentIcon />} iconPosition="start" />
          <Tab value="jobs" label="Paired Jobs" icon={<WorkIcon />} iconPosition="start" />
        </Tabs>
      </Box>

      {/* Tab Content */}
      <Box
        sx={{
          position: "fixed",
          top: 128, // Below navbar + tab bar
          height: "calc(100vh - 128px)",
        }}
      >
        {activeTab === "requests" && renderRequestsAndOffers()}
        {activeTab === "jobs" && renderPairedJobs()}
      </Box>

      {/* Request Details Modal */}
      <Dialog
        open={detailsModalOpen}
        onClose={handleCloseRequestDetails}
        maxWidth="md"
        fullWidth
        PaperProps={{
          sx: {
            borderRadius: 2,
            maxHeight: "90vh",
            backgroundColor: theme.palette.background.paper,
            color: theme.palette.text.primary,
          },
        }}
      >
        <DialogTitle
          sx={{
            display: "flex",
            alignItems: "center",
            justifyContent: "space-between",
            pb: 1,
            backgroundColor: theme.palette.background.paper,
            color: theme.palette.text.primary,
          }}
        >
          <Box display="flex" alignItems="center" gap={2}>
            <Avatar
              sx={{
                bgcolor: theme.palette.primary.main,
                width: 48,
                height: 48,
              }}
            >
              <AssignmentIcon />
            </Avatar>
            <Box>
              <Typography variant="h5" component="div" fontWeight="bold">
                {selectedRequest?.title}
              </Typography>
              <Typography variant="body2" color="text.secondary">
                Request Details
              </Typography>
            </Box>
          </Box>
          <IconButton
            onClick={handleCloseRequestDetails}
            sx={{
              color: theme.palette.text.secondary,
            }}
          >
            <CloseIcon />
          </IconButton>
        </DialogTitle>

        <Divider />

        <DialogContent sx={{ p: 3, backgroundColor: theme.palette.background.paper }}>
          {selectedRequest && (
            <Stack spacing={3}>
              {/* Main Information Section */}
              <Paper
                elevation={0}
                sx={{
                  p: 3,
                  borderRadius: 2,
                  bgcolor: alpha(theme.palette.primary.main, 0.05),
                  border: `1px solid ${alpha(theme.palette.primary.main, 0.1)}`,
                }}
              >
                <Box display="flex" alignItems="center" gap={1} mb={2}>
                  <DescriptionIcon color="primary" />
                  <Typography variant="h6" fontWeight="bold">
                    Service Request
                  </Typography>
                </Box>

                <Typography variant="h5" fontWeight="bold" color="primary" gutterBottom>
                  {selectedRequest.title}
                </Typography>

                <Typography variant="body1" lineHeight={1.6} mb={3}>
                  {selectedRequest.description || "No description provided"}
                </Typography>


                <Stack direction="row" spacing={1} flexWrap="wrap" gap={1}>
                  <Chip
                    label={`Budget: LKR ${selectedRequest.budget}`}
                    color="success"
                    variant="outlined"
                    sx={getChipStyles("success", "outlined")}
                  />
                  {selectedRequest.timeframe && (
                    <Chip
                      label={`Timeframe: ${selectedRequest.timeframe}`}
                      color="info"
                      variant="outlined"
                      sx={getChipStyles("info", "outlined")}
                    />
                  )}
                  <Chip
                    label={selectedRequest.status || "pending"}
                    color={selectedRequest.status === "pending" ? "warning" : "success"}
                    variant="filled"
                    sx={getChipStyles(selectedRequest.status === "pending" ? "warning" : "success", "filled")}
                  />
                  {selectedRequest.service && (
                    <Chip
                      label={selectedRequest.service}
                      color="primary"
                      variant="outlined"
                      sx={getChipStyles("primary", "outlined")}
                    />
                  )}
                </Stack>
              </Paper>

              {/* Details Grid */}
              <Box sx={{ display: "flex", gap: 2, flexWrap: "wrap" }}>
                {/* Location Info */}
                <Card
                  variant="outlined"
                  sx={{ borderRadius: 2, flex: "1 1 300px", backgroundColor: theme.palette.background.paper }}
                >
                  <CardContent>
                    <Box display="flex" alignItems="center" gap={1} mb={2}>
                      <LocationOnIcon color="error" />
                      <Typography variant="h6" fontWeight="bold">
                        Location
                      </Typography>
                    </Box>
                    <Typography variant="body1" fontWeight="medium">
                      {selectedRequest.location || "Location not specified"}
                    </Typography>
                    <Typography variant="body2" color="text.secondary">
                      Service location
                    </Typography>
                  </CardContent>
                </Card>

                {/* Customer Info */}
                <Card
                  variant="outlined"
                  sx={{ borderRadius: 2, flex: "1 1 300px", backgroundColor: theme.palette.background.paper }}
                >
                  <CardContent>
                    <Box display="flex" alignItems="center" gap={1} mb={2}>
                      <PersonIcon color="info" />
                      <Typography variant="h6" fontWeight="bold">
                        Customer
                      </Typography>
                    </Box>
                    <Typography variant="body2" color="text.secondary" gutterBottom>
                      Customer ID
                    </Typography>
                    <Typography
                      variant="body1"
                      fontWeight="medium"
                      sx={{ fontFamily: "monospace", fontSize: "0.9rem" }}
                    >
                      {selectedRequest.user_id}
                    </Typography>
                  </CardContent>
                </Card>

                {/* Posted Date */}
                <Card
                  variant="outlined"
                  sx={{ borderRadius: 2, flex: "1 1 300px", backgroundColor: theme.palette.background.paper }}
                >
                  <CardContent>
                    <Box display="flex" alignItems="center" gap={1} mb={2}>
                      <CalendarTodayIcon color="warning" />
                      <Typography variant="h6" fontWeight="bold">
                        Posted Date
                      </Typography>
                    </Box>
                    <Typography variant="body1" fontWeight="medium">
                      {new Date(selectedRequest.created_at).toLocaleDateString("en-US", {
                        weekday: "long",
                        year: "numeric",
                        month: "long",
                        day: "numeric",
                      })}
                    </Typography>
                    <Typography variant="body2" color="text.secondary">
                      at{" "}
                      {new Date(selectedRequest.created_at).toLocaleTimeString("en-US", {
                        hour: "2-digit",
                        minute: "2-digit",
                      })}
                    </Typography>
                  </CardContent>
                </Card>
              </Box>

                {selectedRequest.image_url && (
                  <Box mt={2} mb={2}>
                    <Typography variant="h6" gutterBottom>
                      Image
                    </Typography>
                    <Card sx={{ maxWidth: 400, borderRadius: 2 }}>
                      <CardMedia
                        component="img"
                        height="250"
                        image={selectedRequest.image_url}
                        alt="Service request image"
                        sx={{ 
                          objectFit: 'cover',
                          cursor: 'pointer',
                          transition: 'transform 0.2s',
                          '&:hover': {
                            transform: 'scale(1.02)'
                          }
                        }}
                        onClick={() => window.open(selectedRequest.image_url, '_blank')}
                      />
                    </Card>
                    <Typography variant="caption" color="text.secondary" display="block" mt={1}>
                      Click to view full size
                    </Typography>
                  </Box>
                )}
            </Stack>
          )}
        </DialogContent>

        <Divider />

        <DialogActions sx={{ p: 3, gap: 1, backgroundColor: theme.palette.background.paper }}>
          <Button onClick={handleCloseRequestDetails} variant="outlined" size="large">
            Close
          </Button>
          {selectedRequest && (
            <>
              {getExistingOffer(selectedRequest.request_id || selectedRequest.id) ? (
                <Button variant="contained" color="success" size="large" startIcon={<LocalOfferIcon />} disabled>
                  Offer Already Submitted
                </Button>
              ) : (
                <Button
                  variant="contained"
                  size="large"
                  startIcon={<LocalOfferIcon />}
                  onClick={() => {
                    handleCloseRequestDetails();
                    handleCreateOffer(selectedRequest.request_id || selectedRequest.id);
                  }}
                >
                  Create Offer
                </Button>
              )}
            </>
          )}
        </DialogActions>
      </Dialog>

      {/* Offer Details Modal */}
      <Dialog
        open={offerDetailsModalOpen}
        onClose={handleCloseOfferDetails}
        maxWidth="md"
        fullWidth
        PaperProps={{
          sx: {
            borderRadius: 2,
            maxHeight: "90vh",
            backgroundColor: theme.palette.background.paper,
            color: theme.palette.text.primary,
          },
        }}
      >
        <DialogTitle
          sx={{
            display: "flex",
            alignItems: "center",
            justifyContent: "space-between",
            pb: 1,
            backgroundColor: theme.palette.background.paper,
            color: theme.palette.text.primary,
          }}
        >
          <Box display="flex" alignItems="center" gap={2}>
            <Avatar
              sx={{
                bgcolor: theme.palette.secondary.main,
                width: 48,
                height: 48,
              }}
            >
              <LocalOfferIcon />
            </Avatar>
            <Box>
              <Typography variant="h5" component="div" fontWeight="bold">
                {selectedOffer?.request_title || `Offer #${selectedOffer?.offer_id}`}
              </Typography>
              <Typography variant="body2" color="text.secondary">
                Offer Details
              </Typography>
            </Box>
          </Box>
          <IconButton
            onClick={handleCloseOfferDetails}
            sx={{
              color: theme.palette.text.secondary,
            }}
          >
            <CloseIcon />
          </IconButton>
        </DialogTitle>

        <Divider />

        <DialogContent sx={{ p: 3, backgroundColor: theme.palette.background.paper }}>
          {selectedOffer && (
            <Stack spacing={3}>
              {/* Main Offer Information */}
              <Paper
                elevation={0}
                sx={{
                  p: 3,
                  borderRadius: 2,
                  bgcolor: alpha(theme.palette.secondary.main, 0.05),
                  border: `1px solid ${alpha(theme.palette.secondary.main, 0.1)}`,
                }}
              >
                <Box display="flex" alignItems="center" gap={1} mb={2}>
                  <LocalOfferIcon color="secondary" />
                  <Typography variant="h6" fontWeight="bold">
                    Offer Summary
                  </Typography>
                </Box>

                <Typography variant="h5" fontWeight="bold" color="secondary" gutterBottom>
                  {selectedOffer.request_title || `Request #${selectedOffer.request_id}`}
                </Typography>

                <Stack direction="row" spacing={1} flexWrap="wrap" gap={1} mb={2}>
                  <Chip
                    label={`Your Quote: LKR ${selectedOffer.budget}`}
                    color="success"
                    variant="filled"
                    sx={getChipStyles("success", "filled")}
                  />
                  <Chip
                    label={`Timeframe: ${selectedOffer.timeframe}`}
                    color="info"
                    variant="outlined"
                    sx={getChipStyles("info", "outlined")}
                  />
                  <Chip
                    label={selectedOffer.status || "pending"}
                    color={
                      selectedOffer.status === "accepted"
                        ? "success"
                        : selectedOffer.status === "rejected"
                        ? "error"
                        : "warning"
                    }
                    variant="filled"
                    sx={getChipStyles(
                      selectedOffer.status === "accepted"
                        ? "success"
                        : selectedOffer.status === "rejected"
                        ? "error"
                        : "warning",
                      "filled"
                    )}
                  />
                  {selectedOffer.customer_budget && (
                    <Chip
                      label={`Customer Budget: LKR ${selectedOffer.customer_budget}`}
                      color="primary"
                      variant="outlined"
                      sx={getChipStyles("primary", "outlined")}
                    />
                  )}
                </Stack>

                <Typography variant="body2" color="text.secondary">
                  Offer ID: {selectedOffer.offer_id} • Request ID: {selectedOffer.request_id}
                </Typography>
              </Paper>

              {/* Additional Details */}
              <Box sx={{ display: "flex", gap: 2, flexWrap: "wrap" }}>
                {/* Submission Date */}
                <Card
                  variant="outlined"
                  sx={{ borderRadius: 2, flex: "1 1 300px", backgroundColor: theme.palette.background.paper }}
                >
                  <CardContent>
                    <Box display="flex" alignItems="center" gap={1} mb={2}>
                      <CalendarTodayIcon color="warning" />
                      <Typography variant="h6" fontWeight="bold">
                        Submitted On
                      </Typography>
                    </Box>
                    <Typography variant="body1" fontWeight="medium">
                      {new Date(selectedOffer.created_at).toLocaleDateString("en-US", {
                        weekday: "long",
                        year: "numeric",
                        month: "long",
                        day: "numeric",
                      })}
                    </Typography>
                    <Typography variant="body2" color="text.secondary">
                      at{" "}
                      {new Date(selectedOffer.created_at).toLocaleTimeString("en-US", {
                        hour: "2-digit",
                        minute: "2-digit",
                      })}
                    </Typography>
                  </CardContent>
                </Card>

                {/* Request Description (if available) */}
                {selectedOffer.request_description && (
                  <Card
                    variant="outlined"
                    sx={{ borderRadius: 2, flex: "1 1 400px", backgroundColor: theme.palette.background.paper }}
                  >
                    <CardContent>
                      <Box display="flex" alignItems="center" gap={1} mb={2}>
                        <DescriptionIcon color="primary" />
                        <Typography variant="h6" fontWeight="bold">
                          Original Request
                        </Typography>
                      </Box>
                      <Typography variant="body1" lineHeight={1.6}>
                        {selectedOffer.request_description}
                      </Typography>
                    </CardContent>
                  </Card>
                )}

                {/* Location (if available) */}
                {selectedOffer.request_location && (
                  <Card
                    variant="outlined"
                    sx={{ borderRadius: 2, flex: "1 1 300px", backgroundColor: theme.palette.background.paper }}
                  >
                    <CardContent>
                      <Box display="flex" alignItems="center" gap={1} mb={2}>
                        <LocationOnIcon color="error" />
                        <Typography variant="h6" fontWeight="bold">
                          Service Location
                        </Typography>
                      </Box>
                      <Typography variant="body1" fontWeight="medium">
                        {selectedOffer.request_location}
                      </Typography>
                      <Typography variant="body2" color="text.secondary">
                        Where the service will be performed
                      </Typography>
                    </CardContent>
                  </Card>
                )}
              </Box>
            </Stack>
          )}
        </DialogContent>

        <Divider />

        <DialogActions sx={{ p: 3, gap: 1, backgroundColor: theme.palette.background.paper }}>
          <Button onClick={handleCloseOfferDetails} variant="outlined" size="large">
            Close
          </Button>
          {selectedOffer && selectedOffer.status === "pending" && (
            <>
              <Button
                variant="outlined"
                size="large"
                color="primary"
                startIcon={<EditIcon />}
                onClick={() => {
                  handleCloseOfferDetails();
                  handleEditOffer(selectedOffer);
                }}
              >
                Edit Budget
              </Button>
              <Button
                variant="outlined"
                size="large"
                color="error"
                startIcon={<DeleteIcon />}
                onClick={() => {
                  handleCloseOfferDetails();
                  handleDeleteOffer(selectedOffer.offer_id, selectedOffer);
                }}
              >
                Delete Offer
              </Button>
            </>
          )}
        </DialogActions>
      </Dialog>

      {/* Job Rating & Review Details Modal */}
      <Dialog
        open={jobDetailsModalOpen}
        onClose={handleCloseJobDetails}
        maxWidth="md"
        fullWidth
        PaperProps={{
          sx: {
            borderRadius: 2,
            maxHeight: "90vh",
            backgroundColor: theme.palette.background.paper,
            color: theme.palette.text.primary,
          },
        }}
      >
        <DialogTitle
          sx={{
            display: "flex",
            alignItems: "center",
            justifyContent: "space-between",
            pb: 1,
            backgroundColor: theme.palette.background.paper,
            color: theme.palette.text.primary,
          }}
        >
          <Box display="flex" alignItems="center" gap={2}>
            <Avatar
              sx={{
                bgcolor: theme.palette.warning.main,
                width: 48,
                height: 48,
              }}
            >
              <RateReviewIcon />
            </Avatar>
            <Box>
              <Typography variant="h5" component="div" fontWeight="bold">
                {selectedJob?.title}
              </Typography>
              <Typography variant="body2" color="text.secondary">
                Customer Rating & Review
              </Typography>
            </Box>
          </Box>
          <IconButton
            onClick={handleCloseJobDetails}
            sx={{
              color: theme.palette.text.secondary,
            }}
          >
            <CloseIcon />
          </IconButton>
        </DialogTitle>

        <Divider />

        <DialogContent sx={{ p: 3, backgroundColor: theme.palette.background.paper }}>
          {selectedJob && (
            <Stack spacing={3}>
              {/* Job Information */}
              <Paper
                elevation={0}
                sx={{
                  p: 3,
                  borderRadius: 2,
                  bgcolor: alpha(theme.palette.primary.main, 0.05),
                  border: `1px solid ${alpha(theme.palette.primary.main, 0.1)}`,
                }}
              >
                <Box display="flex" alignItems="center" gap={1} mb={2}>
                  <WorkIcon color="primary" />
                  <Typography variant="h6" fontWeight="bold">
                    Job Details
                  </Typography>
                </Box>

                <Typography variant="h5" fontWeight="bold" color="primary" gutterBottom>
                  {selectedJob.title}
                </Typography>

                {selectedJob.description && (
                  <Typography variant="body1" lineHeight={1.6} mb={3}>
                    {selectedJob.description}
                  </Typography>
                )}

                <Stack direction="row" spacing={1} flexWrap="wrap" gap={1}>
                  <Chip
                    label={`Earned: LKR ${selectedJob.cost}`}
                    color="success"
                    variant="filled"
                    sx={getChipStyles("success", "filled")}
                  />
                  <Chip
                    label={`Consumer: ${selectedJob.consumer_name || "Unknown"}`}
                    color="info"
                    variant="outlined"
                    sx={getChipStyles("info", "outlined")}
                  />
                  <Chip
                    label={`Job ID: ${selectedJob.job_id}`}
                    color="info"
                    variant="outlined"
                    sx={getChipStyles("info", "outlined")}
                  />
                </Stack>
              </Paper>

              {/* Rating Section */}
              <Paper
                elevation={0}
                sx={{
                  p: 3,
                  borderRadius: 2,
                  bgcolor: alpha(theme.palette.warning.main, 0.05),
                  border: `1px solid ${alpha(theme.palette.warning.main, 0.1)}`,
                }}
              >
                <Box display="flex" alignItems="center" gap={1} mb={2}>
                  <StarIcon color="warning" />
                  <Typography variant="h6" fontWeight="bold">
                    Customer Rating
                  </Typography>
                </Box>

                <Box display="flex" alignItems="center" gap={2} mb={2}>
                  {renderStarRating(selectedJob.rating)}
                  <Typography variant="h4" fontWeight="bold" color="warning.main">
                    {selectedJob.rating}/5
                  </Typography>
                </Box>

                <Typography variant="body2" color="text.secondary">
                  This rating contributes to your overall provider score and helps other customers make informed
                  decisions.
                </Typography>
              </Paper>

              {/* Review Section */}
              {selectedJob.review && (
                <Paper
                  elevation={0}
                  sx={{
                    p: 3,
                    borderRadius: 2,
                    bgcolor: alpha(theme.palette.info.main, 0.05),
                    border: `1px solid ${alpha(theme.palette.info.main, 0.1)}`,
                  }}
                >
                  <Box display="flex" alignItems="center" gap={1} mb={2}>
                    <RateReviewIcon color="info" />
                    <Typography variant="h6" fontWeight="bold">
                      Customer Review
                    </Typography>
                  </Box>

                  <Typography
                    variant="body1"
                    lineHeight={1.6}
                    sx={{
                      fontStyle: "italic",
                      fontSize: "1.1rem",
                      p: 2,
                      bgcolor: alpha(theme.palette.info.main, 0.03),
                      borderRadius: 1,
                      borderLeft: `4px solid ${theme.palette.info.main}`,
                    }}
                  >
                    "{selectedJob.review}"
                  </Typography>

                  <Typography variant="body2" color="text.secondary" mt={2}>
                    Review from: {selectedJob.consumer_name || "Customer"}
                  </Typography>
                </Paper>
              )}

              {/* Additional Job Details */}
              <Box sx={{ display: "flex", gap: 2, flexWrap: "wrap" }}>
                {/* Consumer Info */}
                <Card
                  variant="outlined"
                  sx={{ borderRadius: 2, flex: "1 1 300px", backgroundColor: theme.palette.background.paper }}
                >
                  <CardContent>
                    <Box display="flex" alignItems="center" gap={1} mb={2}>
                      <PersonIcon color="info" />
                      <Typography variant="h6" fontWeight="bold">
                        Consumer
                      </Typography>
                    </Box>
                    <Typography variant="body1" fontWeight="medium">
                      {selectedJob.consumer_name || "Unknown"}
                    </Typography>
                    <Typography variant="body2" color="text.secondary" gutterBottom>
                      Consumer ID
                    </Typography>
                    <Typography variant="body2" sx={{ fontFamily: "monospace", fontSize: "0.8rem" }}>
                      {selectedJob.consumer_id}
                    </Typography>
                  </CardContent>
                </Card>

                {/* Job Completion */}
                <Card
                  variant="outlined"
                  sx={{ borderRadius: 2, flex: "1 1 300px", backgroundColor: theme.palette.background.paper }}
                >
                  <CardContent>
                    <Box display="flex" alignItems="center" gap={1} mb={2}>
                      <CalendarTodayIcon color="success" />
                      <Typography variant="h6" fontWeight="bold">
                        Job Status
                      </Typography>
                    </Box>
                    <Typography variant="body1" fontWeight="medium" color="success.main">
                      Completed & Rated
                    </Typography>
                    <Typography variant="body2" color="text.secondary">
                      This job has been successfully completed and reviewed by the customer.
                    </Typography>
                  </CardContent>
                </Card>
              </Box>
            </Stack>
          )}
        </DialogContent>

        <Divider />

        <DialogActions sx={{ p: 3, gap: 1, backgroundColor: theme.palette.background.paper }}>
          <Button onClick={handleCloseJobDetails} variant="outlined" size="large">
            Close
          </Button>
          {selectedJob && (
            <Button
              variant="contained"
              size="large"
              startIcon={<ChatIcon />}
              onClick={() => {
                handleCloseJobDetails();
                handleStartChat(selectedJob.consumer_id, selectedJob.consumer_name || "Consumer");
              }}
            >
              Message Consumer
            </Button>
          )}
        </DialogActions>
      </Dialog>

      {/* Delete Offer Confirmation Dialog */}
      <Dialog
        open={deleteDialogOpen}
        onClose={handleCloseDeleteDialog}
        maxWidth="sm"
        fullWidth
        PaperProps={{
          sx: {
            borderRadius: 2,
            maxHeight: "90vh",
            backgroundColor: theme.palette.background.paper,
            color: theme.palette.text.primary,
          },
        }}
      >
        <DialogTitle
          sx={{
            display: "flex",
            alignItems: "center",
            justifyContent: "space-between",
            pb: 1,
            backgroundColor: theme.palette.background.paper,
            color: theme.palette.text.primary,
          }}
        >
          <Box display="flex" alignItems="center" gap={2}>
            <Avatar
              sx={{
                bgcolor: theme.palette.error.main,
                width: 48,
                height: 48,
              }}
            >
              <Warning />
            </Avatar>
            <Box>
              <Typography variant="h5" component="div" fontWeight="bold">
                Delete Offer
              </Typography>
              <Typography variant="body2" color="text.secondary">
                This action cannot be undone
              </Typography>
            </Box>
          </Box>
          <IconButton onClick={handleCloseDeleteDialog} sx={{ color: theme.palette.text.secondary }}>
            <CloseIcon />
          </IconButton>
        </DialogTitle>

        <Divider />

        <DialogContent sx={{ p: 3, backgroundColor: theme.palette.background.paper }}>
          {offerToDelete && (
            <Stack spacing={3}>
              {/* Offer Information */}
              <Paper
                elevation={0}
                sx={{
                  p: 3,
                  borderRadius: 2,
                  bgcolor: alpha(theme.palette.error.main, 0.05),
                  border: `1px solid ${alpha(theme.palette.error.main, 0.1)}`,
                }}
              >
                <Typography variant="h6" fontWeight="bold" color="error" gutterBottom>
                  {offerToDelete.request_title || `Request #${offerToDelete.request_id}`}
                </Typography>
                <Typography variant="body2" color="text.secondary" gutterBottom>
                  Your Quote: LKR {offerToDelete.budget}
                </Typography>
                {offerToDelete.timeframe && (
                  <Typography variant="body2" color="text.secondary">
                    Timeframe: {offerToDelete.timeframe}
                  </Typography>
                )}
              </Paper>

              <Typography variant="body2" color="text.secondary">
                Are you sure you want to delete this offer? This action cannot be undone.
              </Typography>
            </Stack>
          )}
        </DialogContent>

        <Divider />

        <DialogActions sx={{ p: 3, gap: 1, backgroundColor: theme.palette.background.paper }}>
          <Button onClick={handleCloseDeleteDialog} variant="outlined" size="large" disabled={deletingOffer}>
            Cancel
          </Button>
          <Button
            onClick={confirmDeleteOffer}
            variant="contained"
            color="error"
            size="large"
            disabled={deletingOffer}
            startIcon={<DeleteIcon />}
          >
            {deletingOffer ? "Deleting..." : "Delete Offer"}
          </Button>
        </DialogActions>
      </Dialog>
    </>
  );
};

export default ProviderHome;<|MERGE_RESOLUTION|>--- conflicted
+++ resolved
@@ -20,11 +20,8 @@
   Paper,
   Tabs,
   Tab,
-<<<<<<< HEAD
-=======
   Alert,
-  CardMedia
->>>>>>> e7228629
+  CardMedia,
 } from "@mui/material";
 import { useAppDispatch, useAppSelector } from "../../store/hooks";
 import { fetchServiceRequestsBasedOnService } from "../../store/serviceRequestsSlice";
@@ -411,57 +408,8 @@
                         },
                       }}
                     >
-<<<<<<< HEAD
-                      <div style={{ display: "flex", alignItems: "center", gap: 8 }}>
-                        <AssignmentIcon color="primary" style={{ fontSize: 22 }} />
-                        <Typography variant="h6" style={{ fontWeight: 600 }}>
-                          {req.title}
-                        </Typography>
-                        {existingOffer && (
-                          <Chip
-                            label="Offer Submitted"
-                            color="success"
-                            size="small"
-                            variant="filled"
-                            sx={getChipStyles("success", "filled")}
-                          />
-                        )}
-                      </div>
-
-                      {req.description && (
-                        <Typography variant="body2" color="textSecondary">
-                          {req.description.length > 100 ? `${req.description.substring(0, 100)}...` : req.description}
-                        </Typography>
-                      )}
-
-                      <Stack direction="row" spacing={1} flexWrap="wrap" gap={1}>
-                        {req.budget && (
-                          <Chip
-                            label={`Budget: LKR ${req.budget}`}
-                            color="primary"
-                            variant="outlined"
-                            size="small"
-                            sx={getChipStyles("primary", "outlined")}
-                          />
-                        )}
-                        {req.timeframe && (
-                          <Chip
-                            label={`Timeframe: ${req.timeframe}`}
-                            color="info"
-                            variant="outlined"
-                            size="small"
-                            sx={getChipStyles("info", "outlined")}
-                          />
-                        )}
-                      </Stack>
-
-                      <Typography variant="caption" color="textSecondary">
-                        Posted on {new Date(req.created_at).toLocaleDateString()} at{" "}
-                        {new Date(req.created_at).toLocaleTimeString()}
-                      </Typography>
-=======
                       {/* Left Side: Details */}
-                      <Box sx={{ flex: 1, display: 'flex', flexDirection: 'column', gap: 1 }}>
+                      <Box sx={{ flex: 1, display: "flex", flexDirection: "column", gap: 1 }}>
                         <div style={{ display: "flex", alignItems: "center", gap: 8 }}>
                           <AssignmentIcon color="primary" style={{ fontSize: 22 }} />
                           <Typography variant="h6" style={{ fontWeight: 600 }}>
@@ -473,17 +421,14 @@
                               color="success"
                               size="small"
                               variant="filled"
-                              sx={getChipStyles('success', 'filled')}
+                              sx={getChipStyles("success", "filled")}
                             />
                           )}
                         </div>
 
                         {req.description && (
                           <Typography variant="body2" color="textSecondary">
-                            {req.description.length > 120
-                              ? `${req.description.substring(0, 120)}...`
-                              : req.description
-                            }
+                            {req.description.length > 120 ? `${req.description.substring(0, 120)}...` : req.description}
                           </Typography>
                         )}
 
@@ -494,7 +439,7 @@
                               color="primary"
                               variant="outlined"
                               size="small"
-                              sx={getChipStyles('primary', 'outlined')}
+                              sx={getChipStyles("primary", "outlined")}
                             />
                           )}
                           {req.timeframe && (
@@ -503,17 +448,17 @@
                               color="info"
                               variant="outlined"
                               size="small"
-                              sx={getChipStyles('info', 'outlined')}
+                              sx={getChipStyles("info", "outlined")}
                             />
                           )}
                         </Stack>
 
                         <Typography variant="caption" color="textSecondary">
-                          Posted on {new Date(req.created_at).toLocaleDateString()} at {new Date(req.created_at).toLocaleTimeString()}
+                          Posted on {new Date(req.created_at).toLocaleDateString()} at{" "}
+                          {new Date(req.created_at).toLocaleTimeString()}
                         </Typography>
->>>>>>> e7228629
-
-                        <div style={{ display: "flex", gap: 8, marginTop: 'auto' }}>
+
+                        <div style={{ display: "flex", gap: 8, marginTop: "auto" }}>
                           {existingOffer ? (
                             <>
                               <Button
@@ -527,19 +472,9 @@
                               </Button>
                             </>
                           ) : (
-                            <Button
-                              variant="contained"
-                              size="small"
-                              onClick={() => handleCreateOffer(requestId)}
-                            >
+                            <Button variant="contained" size="small" onClick={() => handleCreateOffer(requestId)}>
                               Create Offer
                             </Button>
-<<<<<<< HEAD
-                          </>
-                        ) : (
-                          <Button variant="contained" size="small" onClick={() => handleCreateOffer(requestId)}>
-                            Create Offer
-=======
                           )}
                           <Button
                             variant="outlined"
@@ -548,31 +483,30 @@
                             onClick={() => handleViewRequestDetails(req)}
                           >
                             View Details
->>>>>>> e7228629
                           </Button>
                         </div>
                       </Box>
 
                       {/* Right Side: Image */}
                       {req.image_url && (
-                        <Box sx={{ width: 140, flexShrink: 0, alignSelf: 'flex-start' }}>
-                          <Card sx={{ borderRadius: 1, width: '100%' }}>
+                        <Box sx={{ width: 140, flexShrink: 0, alignSelf: "flex-start" }}>
+                          <Card sx={{ borderRadius: 1, width: "100%" }}>
                             <CardMedia
                               component="img"
                               height="120"
                               image={req.image_url}
                               alt="Request image"
                               sx={{
-                                objectFit: 'cover',
-                                cursor: 'pointer',
-                                transition: 'transform 0.2s',
-                                '&:hover': {
-                                  transform: 'scale(1.05)'
-                                }
+                                objectFit: "cover",
+                                cursor: "pointer",
+                                transition: "transform 0.2s",
+                                "&:hover": {
+                                  transform: "scale(1.05)",
+                                },
                               }}
                               onClick={(e) => {
                                 e.stopPropagation();
-                                window.open(req.image_url, '_blank');
+                                window.open(req.image_url, "_blank");
                               }}
                             />
                           </Card>
@@ -1118,7 +1052,6 @@
                   {selectedRequest.description || "No description provided"}
                 </Typography>
 
-
                 <Stack direction="row" spacing={1} flexWrap="wrap" gap={1}>
                   <Chip
                     label={`Budget: LKR ${selectedRequest.budget}`}
@@ -1230,33 +1163,33 @@
                 </Card>
               </Box>
 
-                {selectedRequest.image_url && (
-                  <Box mt={2} mb={2}>
-                    <Typography variant="h6" gutterBottom>
-                      Image
-                    </Typography>
-                    <Card sx={{ maxWidth: 400, borderRadius: 2 }}>
-                      <CardMedia
-                        component="img"
-                        height="250"
-                        image={selectedRequest.image_url}
-                        alt="Service request image"
-                        sx={{ 
-                          objectFit: 'cover',
-                          cursor: 'pointer',
-                          transition: 'transform 0.2s',
-                          '&:hover': {
-                            transform: 'scale(1.02)'
-                          }
-                        }}
-                        onClick={() => window.open(selectedRequest.image_url, '_blank')}
-                      />
-                    </Card>
-                    <Typography variant="caption" color="text.secondary" display="block" mt={1}>
-                      Click to view full size
-                    </Typography>
-                  </Box>
-                )}
+              {selectedRequest.image_url && (
+                <Box mt={2} mb={2}>
+                  <Typography variant="h6" gutterBottom>
+                    Image
+                  </Typography>
+                  <Card sx={{ maxWidth: 400, borderRadius: 2 }}>
+                    <CardMedia
+                      component="img"
+                      height="250"
+                      image={selectedRequest.image_url}
+                      alt="Service request image"
+                      sx={{
+                        objectFit: "cover",
+                        cursor: "pointer",
+                        transition: "transform 0.2s",
+                        "&:hover": {
+                          transform: "scale(1.02)",
+                        },
+                      }}
+                      onClick={() => window.open(selectedRequest.image_url, "_blank")}
+                    />
+                  </Card>
+                  <Typography variant="caption" color="text.secondary" display="block" mt={1}>
+                    Click to view full size
+                  </Typography>
+                </Box>
+              )}
             </Stack>
           )}
         </DialogContent>
