--- conflicted
+++ resolved
@@ -59,15 +59,11 @@
   };
 
   // Tab state
-<<<<<<< HEAD
   const [activeTab, setActiveTab] = useState<'requests' | 'jobs'>(getInitialTab());
 
   useEffect(() => {
     localStorage.setItem('consumerActiveTab', activeTab);
   }, [activeTab]);
-=======
-  const [activeTab, setActiveTab] = useState<"requests" | "jobs">("requests");
->>>>>>> 17d2cdca
 
   // State for offer confirmation
   const [confirmDialogOpen, setConfirmDialogOpen] = useState(false);
